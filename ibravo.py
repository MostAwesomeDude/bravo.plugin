from twisted.plugin import IPlugin
from twisted.python.components import registerAdapter
from twisted.web.resource import IResource
from zope.interface import implements, invariant, Attribute

class InvariantException(Exception):
    """
    Exception raised by failed invariant conditions.
    """

class IBravoPlugin(IPlugin):
    """
    Interface for plugins.

    This interface stores common metadata used during plugin discovery.
    """

    name = Attribute("""
        The name of the plugin.

        This name is used to reference the plugin in configurations, and also
        to uniquely index the plugin.
        """)

class ISortedPlugin(IBravoPlugin):
    """
    Parent interface for sorted plugins.

    Sorted plugins have an innate and automatic ordering inside lists thanks
    to the ability to advertise their dependencies.
    """

    before = Attribute("""
        Plugins which must come before this plugin in the pipeline.

        Should be a tuple, list, or some other iterable.
        """)

    after = Attribute("""
        Plugins which must come after this plugin in the pipeline.

        Should be a tuple, list, or some other iterable.
        """)

class IAuthenticator(IBravoPlugin):
    """
    Interface for authenticators.

    Authenticators participate in a two-step login process with a handshake.
    """

    def handshake(protocol, container):
        """
        Handle a handshake.

        This function should always return True or False, depending on whether
        the handshake was successful.
        """

    def login(protocol, container):
        """
        Handle a login.

        This function should return a ``Deferred`` which will fire depending
        on whether the login was successful.
        """

class ITerrainGenerator(ISortedPlugin):
    """
    Interface for terrain generators.
    """

    def populate(chunk, seed):
        """
        Given a chunk and a seed value, populate the chunk with terrain.

        This function should assume that it runs as part of a pipeline, and
        that the chunk may already be partially or totally populated.
        """

class ICommand(IBravoPlugin):

    aliases = Attribute("""
        Additional keywords which may be used to alias this command.
        """)

    usage = Attribute("""
        String explaining how to use this command.
        """)

    info = Attribute("""
        String explaining what this command does and returns.
        """)

class IChatCommand(ICommand):
    """
    Interface for chat commands.

    Chat commands are invoked from the chat inside clients, so they are always
    called by a specific client.

    This interface is specifically designed to exist comfortably side-by-side
    with `IConsoleCommand`.
    """

    def chat_command(factory, username, parameters):
        """
        Handle a command from the chat interface.

        :param `BravoFactory` factory: factory for this world
        :param str username: username of player
        :param list parameters: additional parameters passed to the command

        :returns: a generator object or other iterable yielding lines
        """

class IConsoleCommand(ICommand):
    """
    Interface for console commands.

    Console commands are invoked from a console or some other location with
    two defining attributes: Access restricted to superusers, and no user
    issuing the command. As such, no access control list applies to them, but
    they must be given usernames to operate on explicitly.
    """

    def console_command(factory, parameters):
        """
        Handle a command.

        :param `BravoFactory` factory: factory for this world
        :param list parameters: additional parameters passed to the command

        :returns: a generator object or other iterable yielding lines
        """

class ChatToConsole(object):
    """
    Adapt a chat command to be used on the console.

    This largely consists of passing the username correctly.
    """

    implements(IConsoleCommand)

    def __init__(self, chatcommand):
        self.chatcommand = chatcommand

        self.aliases = self.chatcommand.aliases
        self.info = self.chatcommand.info
        self.name = self.chatcommand.name
        self.usage = "<username> %s" % self.chatcommand.usage

    def console_command(self, factory, parameters):
        if IConsoleCommand.providedBy(self.chatcommand):
            return self.chatcommand.console_command(factory, parameters)
        else:
            username = parameters.pop(0) if parameters else ""
            return self.chatcommand.chat_command(factory, username,
                parameters)

registerAdapter(ChatToConsole, IChatCommand, IConsoleCommand)

def recipe_invariant(r):
    # Size invariant.
    if len(r.recipe) != r.dimensions[0] * r.dimensions[1]:
        raise InvariantException("Recipe size is invalid")

class IRecipe(IBravoPlugin):
    """
    Recipe for crafting materials from other materials.
    """

    invariant(recipe_invariant)

    dimensions = Attribute("""
        Tuple representing the size of the recipe.
        """)

    recipe = Attribute("""
        Tuple representing the items of the recipe.

        Recipes need to be filled out left-to-right, top-to-bottom, with one
        of two things:

         * A tuple (slot, count) for the item/block that needs to be present;
         * None, if the slot needs to be empty.
        """)

    provides = Attribute("""
        Tuple representing the yield of this recipe.

        This tuple must be of the format (slot, count).
        """)

class ISeason(IBravoPlugin):
    """
    Seasons are transformational stages run during certain days to emulate an
    environment.
    """

    def transform(chunk):
        """
        Apply the season to the given chunk.
        """

    day = Attribute("""
        Day of the year on which to switch to this season.
        """)

class ISerializer(IBravoPlugin):
    """
    Class that understands how to serialize several different kinds of objects
    to and from disk-friendly formats.

    Implementors of this interface are expected to provide a uniform
    implementation of their serialization technique.
    """

    def save_chunk(chunk):
        """
        Save a chunk.

        May return a ``Deferred`` that will fire on completion.
        """

    def load_chunk(chunk):
        """
        Load a chunk.

        May return a ``Deferred`` that will fire on completion.
        """

    def save_level(level):
        """
        Save a level.

        May return a ``Deferred`` that will fire on completion.
        """

    def load_level(level):
        """
        Load a level.

        May return a ``Deferred`` that will fire on completion.
        """

    def save_player(player):
        """
        Save a player.

        May return a ``Deferred`` that will fire on completion.
        """

    def load_player(player):
        """
        Load a player.

        May return a ``Deferred`` that will fire on completion.
        """

    def load_plugin_data(name):
        """
        Load plugin-specific data.

        May return a ``Deferred`` that will fire on completion.
        """

    def save_plugin_data(name, value):
        """
        Save plugin-specific data.

        May return a ``Deferred`` that will fire on completion.
        """

class ISerializerFactory(IBravoPlugin):
    """
    Factory for ``ISerializer`` instances.

    I am so sorry for this.
    """

# Hooks

class IBuildHook(ISortedPlugin):
    """
    Hook for actions to be taken after a block is placed.
    """

    def build_hook(factory, player, builddata):
        """
        Do things.

        The ``player`` is a ``Player`` entity and can be modified as needed.

        The ``builddata`` tuple has all of the useful things. It stores a
        ``Block`` that will be placed, as well as the block coordinates and
        face of the place where the block will be built.

        ``builddata`` needs to be passed to the next hook in sequence, but it
        can be modified in passing in order to modify the way blocks are
        placed.

        Any access to chunks must be done through the factory.

        The second variable in the return value indicates whether processing
        of building should continue after this hook runs. Use it to halt build
        hook processing, if needed.

        For sanity purposes, build hooks may return a ``Deferred`` which will
        fire with their return values, but are not obligated to do so.

        A trivial do-nothing build hook looks like the following:

        >>> def build_hook(self, factory, player, builddata):
        ...     return True, builddata

        To make life more pleasant when returning deferred values, use
        ``inlineCallbacks``, which many of the standard build hooks use:

        >>> @inlineCallbacks
        ... def build_hook(self, factory, player, builddata):
        ...     returnValue((True, builddata))

        This form makes it much easier to deal with asynchronous operations on
        the factory and world.

        :param ``Factory`` factory: factory
        :param ``Player`` player: player entity doing the building
        :param namedtuple builddata: permanent building location and data

        :returns: ``Deferred`` with tuple of build data and whether subsequent
                  hooks will run
        """

class IDigHook(ISortedPlugin):
    """
    Hook for actions to be taken after a block is dug up.
    """

    def dig_hook(factory, chunk, x, y, z, block):
        """
        Do things.

        :param `Factory` factory: factory
        :param `Chunk` chunk: digging location
        :param int x: X coordinate
        :param int y: Y coordinate
        :param int z: Z coordinate
        :param `Block` block: dug block
        """

class ISignHook(ISortedPlugin):
    """
    Hook for actions to be taken after a sign is updated.

    This hook fires both on sign creation and sign editing.
    """

    def sign_hook(factory, chunk, x, y, z, text, new):
        """
        Do things.

        :param `Factory` factory: factory
        :param `Chunk` chunk: digging location
        :param int x: X coordinate
        :param int y: Y coordinate
        :param int z: Z coordinate
        :param list text: list of lines of text
        :param bool new: whether this sign is newly placed
        """

class IUseHook(ISortedPlugin):
    """
    Hook for actions to be taken when a player interacts with an entity.

    Each plugin needs to specify a list of entity types it is interested in
    in advance, and it will only be called for those.
    """

    def use_hook(factory, player, target, alternate):
        """
        Do things.

        :param `Factory` factory: factory
        :param `Player` player: player
        :param `Entity` target: target of the interaction
        :param bool alternate: whether the player right-clicked the target
        """

    targets = Attribute("""
        List of entity names this plugin wants to be called for.
        """)

class IAutomaton(IBravoPlugin):
    """
    An automaton.

    Automatons are given blocks from chunks which interest them, and may do
    processing on those blocks.
    """

    blocks = Attribute("""
        List of blocks which this automaton is interested in.
<<<<<<< HEAD
        """)
=======
        """)

class IWorldResource(IBravoPlugin, IResource):
    """
    Interface for a world specific web resource.
    """
>>>>>>> 3d6d75a5
<|MERGE_RESOLUTION|>--- conflicted
+++ resolved
@@ -402,13 +402,9 @@
 
     blocks = Attribute("""
         List of blocks which this automaton is interested in.
-<<<<<<< HEAD
-        """)
-=======
         """)
 
 class IWorldResource(IBravoPlugin, IResource):
     """
     Interface for a world specific web resource.
-    """
->>>>>>> 3d6d75a5
+    """